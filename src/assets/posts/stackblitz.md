<strong>I love StackBlitz</strong>


<<<<<<< HEAD
=======
Stackblitz is an awesome tool for prototyping and for sharing live examples. But it can do even more: With StackBlitz you can kick off a GitHub repo with little to no effort.

>>>>>>> 4f695ca6
And you can run unit tests, too.

Here I want to show you how to run your Karma / Jasmine tests within StackBlitz.

First things first, though.

### What is StackBlitz?

StackBlitz is an online live editor based on Visual Studio Code. You can use the same keyboard shortcuts which are availabe in your local installation.

#### My favourite key bindings

<<<<<<< HEAD
| keys               | Function                                                                   |
| ------------------ | -------------------------------------------------------------------------- |
| alt+key-up         | Move the line where the cursor is located one line up                      |
| alt+key-down       | Move the line where the cursor is located one line down                    |
| alt+shift+key-up   | Copy the line where the cursor is located one line up                      |
| alt+shift+key-down | Copy the line where the cursor is located one line down                    |
| ctrl+d             | Set multi-cursor on the selected word and the next occurrence of that word |
| ctrl+#             | Comment the line where the cursor is located                               |
=======
| Keys                 | Function                                                                    |
| -------------------- | --------------------------------------------------------------------------- |
| `alt+key-up`         | Move the line where the Cursor is located one line up                       |
| `alt+key-down`       | Move the line where the Cursor is located one line down                     |
| `alt+shift+key-up`   | Copy the line where the Cursor is located one line up                       |
| `alt+shift+key-down` | Copy the line where the Cursor is located one line down                     |
| `ctrl+d`             | Set Multi Cursor. On the selected word and the next occurrence of that word |
| `ctrl+#`             | comment the line where the cursor is located                                |
>>>>>>> 4f695ca6

#### StackBlitz and GitHub

Often you want to show your projects to someone or you want to test something in a project.

With StackBlitz this is a no-brainer.

Just visit...

```bash
https://stackblitz.com/github/userName/repoName
```
...to open your master Branch in the Browser or...
```bash
https://stackblitz.com/github/userName/repoName/tree/branch
```
...to open a specific Branch.

Stackblitz can run your JavaScript project no matter the framework.

#### Set up for Karma and Jasmine

To run your unit tests in StackBlitz you have to add some config in the `main.ts`.


```ts
// Import Jasmine from node_modules
import jasmineRequire from 'jasmine-core/lib/jasmine-core/jasmine.js';
import 'jasmine-core/lib/jasmine-core/jasmine-html.js';
import 'jasmine-core/lib/jasmine-core/boot.js';

import './polyfills';

import 'zone.js/dist/zone-testing';

import { getTestBed } from '@angular/core/testing';
import {
  BrowserDynamicTestingModule,
  platformBrowserDynamicTesting
} from '@angular/platform-browser-dynamic/testing';

// declare it in the window object
window['jasmineRequire'] = jasmineRequire;

// setup jasmine as a global var
declare var jasmine;

// Spec files to include in the StackBlitz tests
import './tests.sb.ts';

//

bootstrap();

//

function bootstrap() {
  if (window['jasmineRef']) {
    location.reload();
    return;
  } else {
    window.onload(undefined);

    window['jasmineRef'] = jasmine.getEnv();
  }

  // First, initialize the Angular testing environment.
  getTestBed().initTestEnvironment(
    BrowserDynamicTestingModule,
    platformBrowserDynamicTesting()
  );
}
```


But for now, we have no Jasmine Styling
We have to add it in the `styles.scss`
```scss
@import '~jasmine-core/lib/jasmine-core/jasmine.css';
```

Maybe, you already noticed this line in the `main.ts`

```ts
// Spec files to include in the StackBlitz tests
import './tests.sb.ts';
```

In this file, we have to import all the testing files `(*.spec.ts)`.

Here is an example:

```ts
import './app/app.component.spec.ts';
import './app/my-nav/my-nav.component.spec.ts';
```

That's it.

## Yes, it's that easy!

#### credits

Thx to

- <a href="https://twitter.com/gnomeontherun" rel="noopener" target="_blank">Jeremy Wilken</a> for the inspiration.
- <a href="https://twitter.com/bwilmsmann" rel="noopener" target="_blank">Björn Wilmsmann</a> for Spelling, style and grammar checks.
- <a href="https://twitter.com/GregOnNet" rel="noopener" target="_blank">Gregor Woiwode</a> for Spelling, style and grammar checks.<|MERGE_RESOLUTION|>--- conflicted
+++ resolved
@@ -1,11 +1,7 @@
 <strong>I love StackBlitz</strong>
 
-
-<<<<<<< HEAD
-=======
 Stackblitz is an awesome tool for prototyping and for sharing live examples. But it can do even more: With StackBlitz you can kick off a GitHub repo with little to no effort.
 
->>>>>>> 4f695ca6
 And you can run unit tests, too.
 
 Here I want to show you how to run your Karma / Jasmine tests within StackBlitz.
@@ -18,16 +14,6 @@
 
 #### My favourite key bindings
 
-<<<<<<< HEAD
-| keys               | Function                                                                   |
-| ------------------ | -------------------------------------------------------------------------- |
-| alt+key-up         | Move the line where the cursor is located one line up                      |
-| alt+key-down       | Move the line where the cursor is located one line down                    |
-| alt+shift+key-up   | Copy the line where the cursor is located one line up                      |
-| alt+shift+key-down | Copy the line where the cursor is located one line down                    |
-| ctrl+d             | Set multi-cursor on the selected word and the next occurrence of that word |
-| ctrl+#             | Comment the line where the cursor is located                               |
-=======
 | Keys                 | Function                                                                    |
 | -------------------- | --------------------------------------------------------------------------- |
 | `alt+key-up`         | Move the line where the Cursor is located one line up                       |
@@ -36,7 +22,6 @@
 | `alt+shift+key-down` | Copy the line where the Cursor is located one line down                     |
 | `ctrl+d`             | Set Multi Cursor. On the selected word and the next occurrence of that word |
 | `ctrl+#`             | comment the line where the cursor is located                                |
->>>>>>> 4f695ca6
 
 #### StackBlitz and GitHub
 
@@ -49,10 +34,13 @@
 ```bash
 https://stackblitz.com/github/userName/repoName
 ```
+
 ...to open your master Branch in the Browser or...
+
 ```bash
 https://stackblitz.com/github/userName/repoName/tree/branch
 ```
+
 ...to open a specific Branch.
 
 Stackblitz can run your JavaScript project no matter the framework.
@@ -60,7 +48,6 @@
 #### Set up for Karma and Jasmine
 
 To run your unit tests in StackBlitz you have to add some config in the `main.ts`.
-
 
 ```ts
 // Import Jasmine from node_modules
@@ -111,9 +98,9 @@
 }
 ```
 
-
 But for now, we have no Jasmine Styling
 We have to add it in the `styles.scss`
+
 ```scss
 @import '~jasmine-core/lib/jasmine-core/jasmine.css';
 ```
